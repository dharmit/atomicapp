#!/usr/bin/env python

from __future__ import print_function
import os,sys
from string import Template

import logging

from params import Params
from utils import Utils
from constants import GLOBAL_CONF, DEFAULT_PROVIDER, MAIN_FILE, PARAMS_FILE
from plugin import Plugin, ProviderFailedException
from install import Install

logger = logging.getLogger(__name__)


class Run():
    debug = False
    dryrun = False
    params = None
    answers_data = {GLOBAL_CONF: {}}
    tmpdir = None
    answers_file = None
    provider = DEFAULT_PROVIDER
    installed = False
    plugins = []
    update = False
    app_path = None
    target_path = None
    app_id = None
    app = None
    answers_output = None
    kwargs = None

    def __init__(self, answers, APP, dryrun = False, debug = False, stop = False, **kwargs):

        self.debug = debug
        self.dryrun = dryrun
        self.stop = stop
        self.kwargs = kwargs
        if "answers_output" in kwargs:
            self.answers_output = kwargs["answers_output"]

        if os.environ and "IMAGE" in os.environ:
            self.app_path = APP
            APP = os.environ["IMAGE"]
            del os.environ["IMAGE"]

        if APP and os.path.exists(APP):
            self.app_path = APP
        else:
            self.app_path = os.getcwd()
            install = Install(answers, APP, dryrun = dryrun, target_path = self.app_path)
            install.install()

        self.params = Params(target_path=self.app_path)
        if "ask" in kwargs:
            self.params.ask = kwargs["ask"]

        workdir = None
        if "workdir" in kwargs:
            workdir = kwargs["workdir"]

        self.utils = Utils(self.params, workdir)
        if not "workdir" in kwargs:
            kwargs["workdir"] = self.utils.workdir


        self.answers_file = answers
        self.plugin = Plugin()
        self.plugin.load_plugins()

    def _dispatchGraph(self):
        if not "graph" in self.params.mainfile_data:
            raise Exception("Graph not specified in %s" % MAIN_FILE)

        for component, graph_item in self.params.mainfile_data["graph"].iteritems():
            if self.utils.isExternal(graph_item):
                component_run = Run(self.answers_file, self.utils.getExternalAppDir(component), self.dryrun, self.debug, **self.kwargs)
                ret = component_run.run()
                if self.answers_output:
                    self.params.loadAnswers(ret)
            else:
                self._processComponent(component, graph_item)

    def _applyTemplate(self, data, component):
        template = Template(data)
        config = self.params.getValues(component)
        logger.debug("Config: %s " % config)

        output = None
        while not output:
            try:
                logger.debug(config)
                output = template.substitute(config)
            except KeyError as ex:
                name = ex.args[0]
                logger.debug("Artifact contains unknown parameter %s, asking for it" % name)
                config[name] = self.params._askFor(name, {"description": "Missing parameter '%s', provide the value or fix your %s" % (name, MAIN_FILE)})
                if not len(config[name]):
                    raise Exception("Artifact contains unknown parameter %s" % name)
                self.params.loadAnswers({component: {name: config[name]}})

        return output

    def _processArtifacts(self, component, provider):
        artifacts = self.utils.getArtifacts(component)
        artifact_provider_list = []
        if not provider in artifacts:
            raise Exception("Data for provider \"%s\" are not part of this app" % self.params.provider)

        dst_dir = os.path.join(self.utils.workdir, component)
        data = None

        for artifact in artifacts[provider]:
            if "inherit" in artifact:
                logger.debug("Inheriting from %s" % artifact["inherit"])
                for item in artifact["inherit"]:
                    inherited_artifacts, _ = self._processArtifacts(component, item)
                    artifact_provider_list += inherited_artifacts
                continue
            artifact_path = self.utils.sanitizePath(artifact)
            with open(os.path.join(self.app_path, artifact_path), "r") as fp:
                data = fp.read()

            logger.debug("Templating artifact %s/%s" % (self.app_path, artifact_path))
            data = self._applyTemplate(data, component)

            artifact_dst = os.path.join(dst_dir, artifact_path)

            if not os.path.isdir(os.path.dirname(artifact_dst)):
                os.makedirs(os.path.dirname(artifact_dst))
            with open(artifact_dst, "w") as fp:
                logger.debug("Writing artifact to %s" % artifact_dst)
                fp.write(data)

            artifact_provider_list.append(artifact_path)

        return artifact_provider_list, dst_dir

    def _processComponent(self, component, graph_item):
        logger.debug("Processing component %s" % component)

        artifact_list, dst_dir = self._processArtifacts(component, self.params.provider)
        provider_class = self.plugin.getProvider(self.params.provider)
        provider = provider_class(self.params.getValues(component), artifact_list, dst_dir, self.dryrun)
        if provider:
            logger.info("Using provider %s for component %s" % (self.params.provider, component))
        else:
            raise Exception("Something is broken - couldn't get the provider")
<<<<<<< HEAD

        try:
            provider.init()
            provider.deploy()
        except ProviderFailedException as ex:
            logger.error(ex)
            sys.exit(1)
=======
        provider.init()
        if self.stop:
            provider.undeploy()
        else:
            provider.deploy()
>>>>>>> 0a31dbb3

    def run(self):
        self.params.loadMainfile(os.path.join(self.params.target_path, MAIN_FILE))
        self.params.loadAnswers(self.answers_file)

        self.utils.checkAllArtifacts()
        config = self.params.get()
        if "provider" in config:
            self.provider = config["provider"]

        self._dispatchGraph()

#Think about this a bit more probably - it's (re)written for all components...
        if self.answers_output:
            self.params.writeAnswers(self.answers_output)
            return self.params.answers_data

        return None



<|MERGE_RESOLUTION|>--- conflicted
+++ resolved
@@ -149,7 +149,6 @@
             logger.info("Using provider %s for component %s" % (self.params.provider, component))
         else:
             raise Exception("Something is broken - couldn't get the provider")
-<<<<<<< HEAD
 
         try:
             provider.init()
@@ -157,13 +156,6 @@
         except ProviderFailedException as ex:
             logger.error(ex)
             sys.exit(1)
-=======
-        provider.init()
-        if self.stop:
-            provider.undeploy()
-        else:
-            provider.deploy()
->>>>>>> 0a31dbb3
 
     def run(self):
         self.params.loadMainfile(os.path.join(self.params.target_path, MAIN_FILE))
